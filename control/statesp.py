--- conflicted
+++ resolved
@@ -194,7 +194,6 @@
 
         """
 
-<<<<<<< HEAD
         # Search for useless states and get the indices of these states
         # as an array.
         ax1_A = np.where(~self.A.any(axis=1))[0]
@@ -204,22 +203,6 @@
         useless_1 = np.intersect1d(ax1_A, ax1_B, assume_unique=True)
         useless_2 = np.intersect1d(ax0_A, ax0_C, assume_unique=True)
         useless = np.concatenate((useless_1, useless_2))
-=======
-        # Indices of useless states.
-        useless = []
-
-        # Search for useless states.
-        for i in range(self.states):
-            if (all(self.A[i, :] == zeros((1, self.states))) and
-               all(self.B[i, :] == zeros((1, self.inputs)))):
-                useless.append(i)
-                # To avoid duplicate indices in useless, jump to the next
-                # iteration.
-                continue
-            if (all(self.A[:, i] == zeros((self.states, 1))) and
-               all(self.C[:, i] == zeros((self.outputs, 1)))):
-                useless.append(i)
->>>>>>> 31e69444
 
         # Remove the useless states.
         self.A = delete(self.A, useless, 0)
