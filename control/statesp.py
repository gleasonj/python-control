"""statesp.py

State space representation and functions.

This file contains the StateSpace class, which is used to represent linear
systems in state space.  This is the primary representation for the
python-control library.

"""

# Python 3 compatibility (needs to go here)
from __future__ import print_function
from __future__ import division         # for _convertToStateSpace

"""Copyright (c) 2010 by California Institute of Technology
All rights reserved.

Redistribution and use in source and binary forms, with or without
modification, are permitted provided that the following conditions
are met:

1. Redistributions of source code must retain the above copyright
   notice, this list of conditions and the following disclaimer.

2. Redistributions in binary form must reproduce the above copyright
   notice, this list of conditions and the following disclaimer in the
   documentation and/or other materials provided with the distribution.

3. Neither the name of the California Institute of Technology nor
   the names of its contributors may be used to endorse or promote
   products derived from this software without specific prior
   written permission.

THIS SOFTWARE IS PROVIDED BY THE COPYRIGHT HOLDERS AND CONTRIBUTORS
"AS IS" AND ANY EXPRESS OR IMPLIED WARRANTIES, INCLUDING, BUT NOT
LIMITED TO, THE IMPLIED WARRANTIES OF MERCHANTABILITY AND FITNESS
FOR A PARTICULAR PURPOSE ARE DISCLAIMED.  IN NO EVENT SHALL CALTECH
OR THE CONTRIBUTORS BE LIABLE FOR ANY DIRECT, INDIRECT, INCIDENTAL,
SPECIAL, EXEMPLARY, OR CONSEQUENTIAL DAMAGES (INCLUDING, BUT NOT
LIMITED TO, PROCUREMENT OF SUBSTITUTE GOODS OR SERVICES; LOSS OF
USE, DATA, OR PROFITS; OR BUSINESS INTERRUPTION) HOWEVER CAUSED AND
ON ANY THEORY OF LIABILITY, WHETHER IN CONTRACT, STRICT LIABILITY,
OR TORT (INCLUDING NEGLIGENCE OR OTHERWISE) ARISING IN ANY WAY OUT
OF THE USE OF THIS SOFTWARE, EVEN IF ADVISED OF THE POSSIBILITY OF
SUCH DAMAGE.

Author: Richard M. Murray
Date: 24 May 09
Revised: Kevin K. Chen, Dec 10

$Id$
"""

import math
import numpy as np
from numpy import any, array, asarray, concatenate, cos, delete, \
    dot, empty, exp, eye, isinf, ones, pad, sin, zeros, squeeze
from numpy.random import rand, randn
from numpy.linalg import solve, eigvals, matrix_rank
from numpy.linalg.linalg import LinAlgError
import scipy as sp
from scipy.signal import cont2discrete
from scipy.signal import StateSpace as signalStateSpace
from warnings import warn
from .lti import LTI, common_timebase, isdtime
from . import config
from copy import deepcopy

__all__ = ['StateSpace', 'ss', 'rss', 'drss', 'tf2ss', 'ssdata']


# Define module default parameter values
_statesp_defaults = {
    'statesp.use_numpy_matrix': False,  # False is default in 0.9.0 and above
    'statesp.remove_useless_states': True,
    'statesp.latex_num_format': '.3g',
    'statesp.latex_repr_type': 'partitioned',
    }


def _ssmatrix(data, axis=1):
    """Convert argument to a (possibly empty) 2D state space matrix.

    The axis keyword argument makes it convenient to specify that if the input
    is a vector, it is a row (axis=1) or column (axis=0) vector.

    Parameters
    ----------
    data : array, list, or string
        Input data defining the contents of the 2D array
    axis : 0 or 1
        If input data is 1D, which axis to use for return object.  The default
        is 1, corresponding to a row matrix.

    Returns
    -------
    arr : 2D array, with shape (0, 0) if a is empty

    """
    # Convert the data into an array or matrix, as configured
    # If data is passed as a string, use (deprecated?) matrix constructor
    if config.defaults['statesp.use_numpy_matrix']:
        arr = np.matrix(data, dtype=float)
    elif isinstance(data, str):
        arr = np.array(np.matrix(data, dtype=float))
    else:
        arr = np.array(data, dtype=float)
    ndim = arr.ndim
    shape = arr.shape

    # Change the shape of the array into a 2D array
    if (ndim > 2):
        raise ValueError("state-space matrix must be 2-dimensional")

    elif (ndim == 2 and shape == (1, 0)) or \
         (ndim == 1 and shape == (0, )):
        # Passed an empty matrix or empty vector; change shape to (0, 0)
        shape = (0, 0)

    elif ndim == 1:
        # Passed a row or column vector
        shape = (1, shape[0]) if axis == 1 else (shape[0], 1)

    elif ndim == 0:
        # Passed a constant; turn into a matrix
        shape = (1, 1)

    #  Create the actual object used to store the result
    return arr.reshape(shape)


def _f2s(f):
    """Format floating point number f for StateSpace._repr_latex_.

    Numbers are converted to strings with statesp.latex_num_format.

    Inserts column separators, etc., as needed.
    """
    fmt = "{:" + config.defaults['statesp.latex_num_format'] + "}"
    sraw = fmt.format(f)
    # significand-exponent
    se = sraw.lower().split('e')
    # whole-fraction
    wf = se[0].split('.')
    s = wf[0]
    if wf[1:]:
        s += r'.&\hspace{{-1em}}{frac}'.format(frac=wf[1])
    else:
        s += r'\phantom{.}&\hspace{-1em}'

    if se[1:]:
        s += r'&\hspace{{-1em}}\cdot10^{{{:d}}}'.format(int(se[1]))
    else:
        s += r'&\hspace{-1em}\phantom{\cdot}'

    return s


class StateSpace(LTI):
    """StateSpace(A, B, C, D[, dt])

    A class for representing state-space models

    The StateSpace class is used to represent state-space realizations of
    linear time-invariant (LTI) systems:

        dx/dt = A x + B u
            y = C x + D u

    where u is the input, y is the output, and x is the state.

    The main data members are the A, B, C, and D matrices.  The class also
    keeps track of the number of states (i.e., the size of A).  The data
    format used to store state space matrices is set using the value of
    `config.defaults['use_numpy_matrix']`.  If True (default), the state space
    elements are stored as `numpy.matrix` objects; otherwise they are
    `numpy.ndarray` objects.  The :func:`~control.use_numpy_matrix` function
    can be used to set the storage type.

    A discrete time system is created by specifying a nonzero 'timebase', dt
    when the system is constructed:

    * dt = 0: continuous time system (default)
    * dt > 0: discrete time system with sampling period 'dt'
    * dt = True: discrete time with unspecified sampling period
    * dt = None: no timebase specified

    Systems must have compatible timebases in order to be combined. A discrete
    time system with unspecified sampling time (`dt = True`) can be combined
    with a system having a specified sampling time; the result will be a
    discrete time system with the sample time of the latter system. Similarly,
    a system with timebase `None` can be combined with a system having any
    timebase; the result will have the timebase of the latter system.
    The default value of dt can be changed by changing the value of
    ``control.config.defaults['control.default_dt']``.

    StateSpace instances have support for IPython LaTeX output,
    intended for pretty-printing in Jupyter notebooks.  The LaTeX
    output can be configured using
    `control.config.defaults['statesp.latex_num_format']` and
    `control.config.defaults['statesp.latex_repr_type']`.  The LaTeX output is
    tailored for MathJax, as used in Jupyter, and may look odd when
    typeset by non-MathJax LaTeX systems.

    `control.config.defaults['statesp.latex_num_format']` is a format string
    fragment, specifically the part of the format string after `'{:'`
    used to convert floating-point numbers to strings.  By default it
    is `'.3g'`.

    `control.config.defaults['statesp.latex_repr_type']` must either be
    `'partitioned'` or `'separate'`.  If `'partitioned'`, the A, B, C, D
    matrices are shown as a single, partitioned matrix; if
    `'separate'`, the matrices are shown separately.
    """

    # Allow ndarray * StateSpace to give StateSpace._rmul_() priority
    __array_priority__ = 11     # override ndarray and matrix types

<<<<<<< HEAD
    def __init__(self, *args, **kw):
=======

    def __init__(self, *args, **kwargs):
>>>>>>> d1502f46
        """
        StateSpace(A, B, C, D[, dt])

        Construct a state space object.

        The default constructor is StateSpace(A, B, C, D), where A, B, C, D
        are matrices or equivalent objects.  To create a discrete time system,
        use StateSpace(A, B, C, D, dt) where 'dt' is the sampling time (or
        True for unspecified sampling time).  To call the copy constructor,
        call StateSpace(sys), where sys is a StateSpace object.

        """
        # first get A, B, C, D matrices
        if len(args) == 4:
            # The user provided A, B, C, and D matrices.
            (A, B, C, D) = args
        elif len(args) == 5:
            # Discrete time system
            (A, B, C, D, _) = args
        elif len(args) == 1:
            # Use the copy constructor.
            if not isinstance(args[0], StateSpace):
                raise TypeError(
                    "The one-argument constructor can only take in a "
                    "StateSpace object. Received %s." % type(args[0]))
            A = args[0].A
            B = args[0].B
            C = args[0].C
            D = args[0].D
        else:
<<<<<<< HEAD
            raise ValueError(
                    "Needs 1 or 4 arguments; received %i." % len(args))

        # Process keyword arguments
        remove_useless = kw.get(
            'remove_useless',
            config.defaults['statesp.remove_useless_states'])
=======
            raise ValueError("Expected 1, 4, or 5 arguments; received %i." % len(args))

        # Process keyword arguments
        remove_useless = kwargs.get('remove_useless',
                                    config.defaults['statesp.remove_useless_states'])
>>>>>>> d1502f46

        # Convert all matrices to standard form
        A = _ssmatrix(A)
        # if B is a 1D array, turn it into a column vector if it fits
        if np.asarray(B).ndim == 1 and len(B) == A.shape[0]:
            B = _ssmatrix(B, axis=0)
        else:
            B = _ssmatrix(B)
        if np.asarray(C).ndim == 1 and len(C) == A.shape[0]:
            C = _ssmatrix(C, axis=1)
        else:
            C = _ssmatrix(C, axis=0)    # if this doesn't work, error below
        if np.isscalar(D) and D == 0 and B.shape[1] > 0 and C.shape[0] > 0:
            # If D is a scalar zero, broadcast it to the proper size
            D = np.zeros((C.shape[0], B.shape[1]))
        D = _ssmatrix(D)

        # TODO: use super here?
        LTI.__init__(self, inputs=D.shape[1], outputs=D.shape[0])
        self.A = A
        self.B = B
        self.C = C
        self.D = D

        # now set dt
        if len(args) == 4:
            if 'dt' in kwargs:
                dt = kwargs['dt']
            elif self.is_static_gain():
                dt = None
            else:
                dt = config.defaults['control.default_dt']
        elif len(args) == 5:
            dt = args[4]
            if 'dt' in kwargs:
                warn('received multiple dt arguments, using positional arg dt=%s'%dt)
        elif len(args) == 1:
            try:
                dt = args[0].dt
            except AttributeError:
                if self.is_static_gain():
                    dt = None
                else:
                    dt = config.defaults['control.default_dt']
        self.dt = dt
        self.states = A.shape[1]

        if 0 == self.states:
            # static gain
            # matrix's default "empty" shape is 1x0
            A.shape = (0, 0)
            B.shape = (0, self.inputs)
            C.shape = (self.outputs, 0)

        # Check that the matrix sizes are consistent.
        if self.states != A.shape[0]:
            raise ValueError("A must be square.")
        if self.states != B.shape[0]:
            raise ValueError("A and B must have the same number of rows.")
        if self.states != C.shape[1]:
            raise ValueError("A and C must have the same number of columns.")
        if self.inputs != B.shape[1]:
            raise ValueError("B and D must have the same number of columns.")
        if self.outputs != C.shape[0]:
            raise ValueError("C and D must have the same number of rows.")

        # Check for states that don't do anything, and remove them.
        if remove_useless:
            self._remove_useless_states()

    def _remove_useless_states(self):
        """Check for states that don't do anything, and remove them.

        Scan the A, B, and C matrices for rows or columns of zeros.  If the
        zeros are such that a particular state has no effect on the input-
        output dynamics, then remove that state from the A, B, and C matrices.

        """

        # Search for useless states and get indices of these states.
        #
        # Note: shape from np.where depends on whether we are storing state
        # space objects as np.matrix or np.array.  Code below will work
        # correctly in either case.
        ax1_A = np.where(~self.A.any(axis=1))[0]
        ax1_B = np.where(~self.B.any(axis=1))[0]
        ax0_A = np.where(~self.A.any(axis=0))[-1]
        ax0_C = np.where(~self.C.any(axis=0))[-1]
        useless_1 = np.intersect1d(ax1_A, ax1_B, assume_unique=True)
        useless_2 = np.intersect1d(ax0_A, ax0_C, assume_unique=True)
        useless = np.union1d(useless_1, useless_2)

        # Remove the useless states.
        self.A = delete(self.A, useless, 0)
        self.A = delete(self.A, useless, 1)
        self.B = delete(self.B, useless, 0)
        self.C = delete(self.C, useless, 1)

        self.states = self.A.shape[0]
        self.inputs = self.B.shape[1]
        self.outputs = self.C.shape[0]

    def __str__(self):
        """Return string representation of the state space system."""
        string = "\n".join([
            "{} = {}\n".format(Mvar,
                               "\n    ".join(str(M).splitlines()))
            for Mvar, M in zip(["A", "B", "C", "D"],
                               [self.A, self.B, self.C, self.D])])
        # TODO: replace with standard calls to lti functions
        if (type(self.dt) == bool and self.dt is True):
            string += "\ndt unspecified\n"
        elif (not (self.dt is None) and type(self.dt) != bool and self.dt > 0):
            string += "\ndt = " + self.dt.__str__() + "\n"
        return string

    # represent to implement a re-loadable version
    # TODO: remove the conversion to array when matrix is no longer used
    def __repr__(self):
        """Print state-space system in loadable form."""
        return "StateSpace({A}, {B}, {C}, {D}{dt})".format(
            A=asarray(self.A).__repr__(), B=asarray(self.B).__repr__(),
            C=asarray(self.C).__repr__(), D=asarray(self.D).__repr__(),
            dt=(isdtime(self, strict=True) and ", {}".format(self.dt)) or '')

    def _latex_partitioned_stateless(self):
        """`Partitioned` matrix LaTeX representation for stateless systems

        Model is presented as a matrix, D.  No partition lines are shown.

        Returns
        -------
        s : string with LaTeX representation of model
        """
        lines = [
            r'\[',
            r'\left(',
            (r'\begin{array}'
             + r'{' + 'rll' * self.inputs + '}')
            ]

        for Di in asarray(self.D):
            lines.append('&'.join(_f2s(Dij) for Dij in Di)
                         + '\\\\')

        lines.extend([
            r'\end{array}'
            r'\right)',
            r'\]'])

        return '\n'.join(lines)

    def _latex_partitioned(self):
        """Partitioned matrix LaTeX representation of state-space model

        Model is presented as a matrix partitioned into A, B, C, and D
        parts.

        Returns
        -------
        s : string with LaTeX representation of model
        """
        if self.states == 0:
            return self._latex_partitioned_stateless()

        lines = [
            r'\[',
            r'\left(',
            (r'\begin{array}'
             + r'{' + 'rll' * self.states + '|' + 'rll' * self.inputs + '}')
            ]

        for Ai, Bi in zip(asarray(self.A), asarray(self.B)):
            lines.append('&'.join([_f2s(Aij) for Aij in Ai]
                                  + [_f2s(Bij) for Bij in Bi])
                         + '\\\\')
        lines.append(r'\hline')
        for Ci, Di in zip(asarray(self.C), asarray(self.D)):
            lines.append('&'.join([_f2s(Cij) for Cij in Ci]
                                  + [_f2s(Dij) for Dij in Di])
                         + '\\\\')

        lines.extend([
            r'\end{array}'
            r'\right)',
            r'\]'])

        return '\n'.join(lines)

    def _latex_separate(self):
        """Separate matrices LaTeX representation of state-space model

        Model is presented as separate, named, A, B, C, and D matrices.

        Returns
        -------
        s : string with LaTeX representation of model
        """
        lines = [
            r'\[',
            r'\begin{array}{ll}',
            ]

        def fmt_matrix(matrix, name):
            matlines = [name
                        + r' = \left(\begin{array}{'
                        + 'rll' * matrix.shape[1]
                        + '}']
            for row in asarray(matrix):
                matlines.append('&'.join(_f2s(entry) for entry in row)
                                + '\\\\')
            matlines.extend([
                r'\end{array}'
                r'\right)'])
            return matlines

        if self.states > 0:
            lines.extend(fmt_matrix(self.A, 'A'))
            lines.append('&')
            lines.extend(fmt_matrix(self.B, 'B'))
            lines.append('\\\\')

            lines.extend(fmt_matrix(self.C, 'C'))
            lines.append('&')
        lines.extend(fmt_matrix(self.D, 'D'))

        lines.extend([
            r'\end{array}',
            r'\]'])

        return '\n'.join(lines)

    def _repr_latex_(self):
        """LaTeX representation of state-space model

        Output is controlled by config options statesp.latex_repr_type
        and statesp.latex_num_format.

        The output is primarily intended for Jupyter notebooks, which
        use MathJax to render the LaTeX, and the results may look odd
        when processed by a 'conventional' LaTeX system.

        Returns
        -------
        s : string with LaTeX representation of model

        """
        if config.defaults['statesp.latex_repr_type'] == 'partitioned':
            return self._latex_partitioned()
        elif config.defaults['statesp.latex_repr_type'] == 'separate':
            return self._latex_separate()
        else:
            cfg = config.defaults['statesp.latex_repr_type']
            raise ValueError(
                "Unknown statesp.latex_repr_type '{cfg}'".format(cfg=cfg))

    # Negation of a system
    def __neg__(self):
        """Negate a state space system."""

        return StateSpace(self.A, self.B, -self.C, -self.D, self.dt)

    # Addition of two state space systems (parallel interconnection)
    def __add__(self, other):
        """Add two LTI systems (parallel connection)."""

        # Check for a couple of special cases
        if isinstance(other, (int, float, complex, np.number)):
            # Just adding a scalar; put it in the D matrix
            A, B, C = self.A, self.B, self.C
            D = self.D + other
            dt = self.dt
        else:
            other = _convertToStateSpace(other)

            # Check to make sure the dimensions are OK
            if ((self.inputs != other.inputs) or
                    (self.outputs != other.outputs)):
                raise ValueError("Systems have different shapes.")

            dt = common_timebase(self.dt, other.dt)

            # Concatenate the various arrays
            A = concatenate((
                concatenate((self.A, zeros((self.A.shape[0],
                                            other.A.shape[-1]))), axis=1),
                concatenate((zeros((other.A.shape[0], self.A.shape[-1])),
                             other.A), axis=1)), axis=0)
            B = concatenate((self.B, other.B), axis=0)
            C = concatenate((self.C, other.C), axis=1)
            D = self.D + other.D

        return StateSpace(A, B, C, D, dt)

    # Right addition - just switch the arguments
    def __radd__(self, other):
        """Right add two LTI systems (parallel connection)."""

        return self + other

    # Subtraction of two state space systems (parallel interconnection)
    def __sub__(self, other):
        """Subtract two LTI systems."""

        return self + (-other)

    def __rsub__(self, other):
        """Right subtract two LTI systems."""

        return other + (-self)

    # Multiplication of two state space systems (series interconnection)
    def __mul__(self, other):
        """Multiply two LTI objects (serial connection)."""

        # Check for a couple of special cases
        if isinstance(other, (int, float, complex, np.number)):
            # Just multiplying by a scalar; change the output
            A, B = self.A, self.B
            C = self.C * other
            D = self.D * other
            dt = self.dt
        else:
            other = _convertToStateSpace(other)

            # Check to make sure the dimensions are OK
            if self.inputs != other.outputs:
                raise ValueError("C = A * B: A has %i column(s) (input(s)), \
<<<<<<< HEAD
but B has %i row(s)\n(output(s))." % (self.inputs, other.outputs))

            # Figure out the sampling time to use
            if (self.dt is None and other.dt is not None):
                dt = other.dt       # use dt from second argument
            elif (other.dt is None and self.dt is not None) or \
                    (timebaseEqual(self, other)):
                dt = self.dt        # use dt from first argument
            else:
                raise ValueError("Systems have different sampling times")
=======
                    but B has %i row(s)\n(output(s))." % (self.inputs, other.outputs))
            dt = common_timebase(self.dt, other.dt)
>>>>>>> d1502f46

            # Concatenate the various arrays
            A = concatenate(
                (concatenate((other.A,
                              zeros((other.A.shape[0], self.A.shape[1]))),
                             axis=1),
                 concatenate((np.dot(self.B, other.C), self.A), axis=1)),
                axis=0)
            B = concatenate((other.B, np.dot(self.B, other.D)), axis=0)
            C = concatenate((np.dot(self.D, other.C), self.C), axis=1)
            D = np.dot(self.D, other.D)

        return StateSpace(A, B, C, D, dt)

    # Right multiplication of two state space systems (series interconnection)
    # Just need to convert LH argument to a state space object
    # TODO: __rmul__ only works for special cases (??)
    def __rmul__(self, other):
        """Right multiply two LTI objects (serial connection)."""

        # Check for a couple of special cases
        if isinstance(other, (int, float, complex, np.number)):
            # Just multiplying by a scalar; change the input
            A, C = self.A, self.C
            B = self.B * other
            D = self.D * other
            return StateSpace(A, B, C, D, self.dt)

        # is lti, and convertible?
        if isinstance(other, LTI):
            return _convertToStateSpace(other) * self

        # try to treat this as a matrix
        try:
            X = _ssmatrix(other)
            C = np.dot(X, self.C)
            D = np.dot(X, self.D)
            return StateSpace(self.A, self.B, C, D, self.dt)

        except Exception as e:
            print(e)
            pass
        raise TypeError("can't interconnect systems")

    # TODO: __div__ and __rdiv__ are not written yet.
    def __div__(self, other):
        """Divide two LTI systems."""

        raise NotImplementedError("StateSpace.__div__ is not implemented yet.")

    def __rdiv__(self, other):
        """Right divide two LTI systems."""

        raise NotImplementedError(
            "StateSpace.__rdiv__ is not implemented yet.")

    def evalfr(self, omega):
        """Evaluate a SS system's transfer function at a single frequency.

        self._evalfr(omega) returns the value of the transfer function matrix
        with input value s = i * omega.

        """
        warn("StateSpace.evalfr(omega) will be deprecated in a future "
             "release of python-control; use evalfr(sys, omega*1j) instead",
             PendingDeprecationWarning)
        return self._evalfr(omega)

    def _evalfr(self, omega):
        """Evaluate a SS system's transfer function at a single frequency"""
        # Figure out the point to evaluate the transfer function
        if isdtime(self, strict=True):
            s = exp(1.j * omega * self.dt)
            if omega * self.dt > math.pi:
                warn("_evalfr: frequency evaluation above Nyquist frequency")
        else:
            s = omega * 1.j

        return self.horner(s)

    def horner(self, s):
        """Evaluate the systems's transfer function for a complex variable

        Returns a matrix of values evaluated at complex variable s.
        """
        resp = np.dot(self.C, solve(s * eye(self.states) - self.A,
                                    self.B)) + self.D
        return array(resp)

    def freqresp(self, omega):
        """Evaluate the system's transfer function at a list of frequencies

        Reports the frequency response of the system,

             G(j*omega) = mag*exp(j*phase)

        for continuous time. For discrete time systems, the response is
        evaluated around the unit circle such that

             G(exp(j*omega*dt)) = mag*exp(j*phase).

        Parameters
        ----------
        omega : array_like
            A list of frequencies in radians/sec at which the system should be
            evaluated. The list can be either a python list or a numpy array
            and will be sorted before evaluation.

        Returns
        -------
        mag : (self.outputs, self.inputs, len(omega)) ndarray
            The magnitude (absolute value, not dB or log10) of the system
            frequency response.
        phase : (self.outputs, self.inputs, len(omega)) ndarray
            The wrapped phase in radians of the system frequency response.
        omega : ndarray
            The list of sorted frequencies at which the response was
            evaluated.
        """
        # In case omega is passed in as a list, rather than a proper array.
        omega = np.asarray(omega)

        numFreqs = len(omega)
        Gfrf = np.empty((self.outputs, self.inputs, numFreqs),
                        dtype=np.complex128)

        # Sort frequency and calculate complex frequencies on either imaginary
        # axis (continuous time) or unit circle (discrete time).
        omega.sort()
        if isdtime(self, strict=True):
            cmplx_freqs = exp(1.j * omega * self.dt)
            if max(np.abs(omega)) * self.dt > math.pi:
                warn("freqresp: frequency evaluation above Nyquist frequency")
        else:
            cmplx_freqs = omega * 1.j

        # Do the frequency response evaluation. Use TB05AD from Slycot
        # if it's available, otherwise use the built-in horners function.
        try:
            from slycot import tb05ad

            n = np.shape(self.A)[0]
            m = self.inputs
            p = self.outputs
            # The first call both evaluates C(sI-A)^-1 B and also returns
            # Hessenberg transformed matrices at, bt, ct.
            result = tb05ad(n, m, p, cmplx_freqs[0], self.A,
                            self.B, self.C, job='NG')
            # When job='NG', result = (at, bt, ct, g_i, hinvb, info)
            at = result[0]
            bt = result[1]
            ct = result[2]

            # TB05AD frequency evaluation does not include direct feedthrough.
            Gfrf[:, :, 0] = result[3] + self.D

            # Now, iterate through the remaining frequencies using the
            # transformed state matrices, at, bt, ct.

            # Start at the second frequency, already have the first.
            for kk, cmplx_freqs_kk in enumerate(cmplx_freqs[1:numFreqs]):
                result = tb05ad(n, m, p, cmplx_freqs_kk, at,
                                bt, ct, job='NH')
                # When job='NH', result = (g_i, hinvb, info)

                # kk+1 because enumerate starts at kk = 0.
                # but zero-th spot is already filled.
                Gfrf[:, :, kk+1] = result[0] + self.D

        except ImportError:  # Slycot unavailable. Fall back to horner.
            for kk, cmplx_freqs_kk in enumerate(cmplx_freqs):
                Gfrf[:, :, kk] = self.horner(cmplx_freqs_kk)

        #      mag           phase           omega
        return np.abs(Gfrf), np.angle(Gfrf), omega

    # Compute poles and zeros
    def pole(self):
        """Compute the poles of a state space system."""

        return eigvals(self.A) if self.states else np.array([])

    def zero(self):
        """Compute the zeros of a state space system."""

        if not self.states:
            return np.array([])

        # Use AB08ND from Slycot if it's available, otherwise use
        # scipy.lingalg.eigvals().
        try:
            from slycot import ab08nd

            out = ab08nd(self.A.shape[0], self.B.shape[1], self.C.shape[0],
                         self.A, self.B, self.C, self.D)
            nu = out[0]
            if nu == 0:
                return np.array([])
            else:
                return sp.linalg.eigvals(out[8][0:nu, 0:nu],
                                         out[9][0:nu, 0:nu])

        except ImportError:  # Slycot unavailable. Fall back to scipy.
            if self.C.shape[0] != self.D.shape[1]:
                raise NotImplementedError("StateSpace.zero only supports "
                                          "systems with the same number of "
                                          "inputs as outputs.")

            # This implements the QZ algorithm for finding transmission zeros
            # from
            # https://dspace.mit.edu/bitstream/handle/1721.1/841/P-0802-06587335.pdf.
            # The QZ algorithm solves the generalized eigenvalue problem: given
            # `L = [A, B; C, D]` and `M = [I_nxn 0]`, find all finite lambda
            # for which there exist nontrivial solutions of the equation
            # `Lz - lamba Mz`.
            #
            # The generalized eigenvalue problem is only solvable if its
            # arguments are square matrices.
            L = concatenate((concatenate((self.A, self.B), axis=1),
                             concatenate((self.C, self.D), axis=1)), axis=0)
            M = pad(eye(self.A.shape[0]), ((0, self.C.shape[0]),
                                           (0, self.B.shape[1])), "constant")
            return np.array([x for x in sp.linalg.eigvals(L, M,
                                                          overwrite_a=True)
                             if not isinf(x)])

    # Feedback around a state space system
    def feedback(self, other=1, sign=-1):
        """Feedback interconnection between two LTI systems."""

        other = _convertToStateSpace(other)

        # Check to make sure the dimensions are OK
        if (self.inputs != other.outputs) or (self.outputs != other.inputs):
<<<<<<< HEAD
            raise ValueError(
                "State space systems don't have compatible inputs/outputs "
                "for feedback.")

        # Figure out the sampling time to use
        if self.dt is None and other.dt is not None:
            dt = other.dt       # use dt from second argument
        elif other.dt is None and self.dt is not None \
             or timebaseEqual(self, other):
            dt = self.dt        # use dt from first argument
        else:
            raise ValueError("Systems have different sampling times")
=======
                raise ValueError("State space systems don't have compatible inputs/outputs for "
                                 "feedback.")
        dt = common_timebase(self.dt, other.dt)
>>>>>>> d1502f46

        A1 = self.A
        B1 = self.B
        C1 = self.C
        D1 = self.D
        A2 = other.A
        B2 = other.B
        C2 = other.C
        D2 = other.D

        F = eye(self.inputs) - sign * np.dot(D2, D1)
        if matrix_rank(F) != self.inputs:
            raise ValueError(
                "I - sign * D2 * D1 is singular to working precision.")

        # Precompute F\D2 and F\C2 (E = inv(F))
        # We can solve two linear systems in one pass, since the
        # coefficients matrix F is the same. Thus, we perform the LU
        # decomposition (cubic runtime complexity) of F only once!
        # The remaining back substitutions are only quadratic in runtime.
        E_D2_C2 = solve(F, concatenate((D2, C2), axis=1))
        E_D2 = E_D2_C2[:, :other.inputs]
        E_C2 = E_D2_C2[:, other.inputs:]

        T1 = eye(self.outputs) + sign * np.dot(D1, E_D2)
        T2 = eye(self.inputs) + sign * np.dot(E_D2, D1)

        A = concatenate(
            (concatenate(
                (A1 + sign * np.dot(np.dot(B1, E_D2), C1),
                 sign * np.dot(B1, E_C2)), axis=1),
             concatenate(
                 (np.dot(B2, np.dot(T1, C1)),
                  A2 + sign * np.dot(np.dot(B2, D1), E_C2)), axis=1)),
            axis=0)
        B = concatenate((np.dot(B1, T2), np.dot(np.dot(B2, D1), T2)), axis=0)
        C = concatenate((np.dot(T1, C1), sign * np.dot(D1, E_C2)), axis=1)
        D = np.dot(D1, T2)

        return StateSpace(A, B, C, D, dt)

    def lft(self, other, nu=-1, ny=-1):
        """Return the Linear Fractional Transformation.

        A definition of the LFT operator can be found in Appendix A.7,
        page 512 in the 2nd Edition, Multivariable Feedback Control by
        Sigurd Skogestad.

        An alternative definition can be found here:
        https://www.mathworks.com/help/control/ref/lft.html

        Parameters
        ----------
        other : LTI
            The lower LTI system
        ny : int, optional
            Dimension of (plant) measurement output.
        nu : int, optional
            Dimension of (plant) control input.

        """
        other = _convertToStateSpace(other)
        # maximal values for nu, ny
        if ny == -1:
            ny = min(other.inputs, self.outputs)
        if nu == -1:
            nu = min(other.outputs, self.inputs)
        # dimension check
        # TODO

<<<<<<< HEAD
        # Figure out the sampling time to use
        if (self.dt is None and other.dt is not None):
            dt = other.dt       # use dt from second argument
        elif (other.dt is None and self.dt is not None) or \
                timebaseEqual(self, other):
            dt = self.dt        # use dt from first argument
        else:
            raise ValueError("Systems have different time bases")
=======
        dt = common_timebase(self.dt, other.dt)
>>>>>>> d1502f46

        # submatrices
        A = self.A
        B1 = self.B[:, :self.inputs - nu]
        B2 = self.B[:, self.inputs - nu:]
        C1 = self.C[:self.outputs - ny, :]
        C2 = self.C[self.outputs - ny:, :]
        D11 = self.D[:self.outputs - ny, :self.inputs - nu]
        D12 = self.D[:self.outputs - ny, self.inputs - nu:]
        D21 = self.D[self.outputs - ny:, :self.inputs - nu]
        D22 = self.D[self.outputs - ny:, self.inputs - nu:]

        # submatrices
        Abar = other.A
        Bbar1 = other.B[:, :ny]
        Bbar2 = other.B[:, ny:]
        Cbar1 = other.C[:nu, :]
        Cbar2 = other.C[nu:, :]
        Dbar11 = other.D[:nu, :ny]
        Dbar12 = other.D[:nu, ny:]
        Dbar21 = other.D[nu:, :ny]
        Dbar22 = other.D[nu:, ny:]

        # well-posed check
        F = np.block([[np.eye(ny), -D22], [-Dbar11, np.eye(nu)]])
        if matrix_rank(F) != ny + nu:
            raise ValueError("lft not well-posed to working precision.")

        # solve for the resulting ss by solving for [y, u] using [x,
        # xbar] and [w1, w2].
        TH = np.linalg.solve(F, np.block(
            [[C2, np.zeros((ny, other.states)),
              D21, np.zeros((ny, other.inputs - ny))],
             [np.zeros((nu, self.states)), Cbar1,
              np.zeros((nu, self.inputs - nu)), Dbar12]]
        ))
        T11 = TH[:ny, :self.states]
        T12 = TH[:ny, self.states: self.states + other.states]
        T21 = TH[ny:, :self.states]
        T22 = TH[ny:, self.states: self.states + other.states]
        H11 = TH[:ny, self.states + other.states:self.states +
                 other.states + self.inputs - nu]
        H12 = TH[:ny, self.states + other.states + self.inputs - nu:]
        H21 = TH[ny:, self.states + other.states:self.states +
                 other.states + self.inputs - nu]
        H22 = TH[ny:, self.states + other.states + self.inputs - nu:]

        Ares = np.block([
            [A + B2.dot(T21), B2.dot(T22)],
            [Bbar1.dot(T11), Abar + Bbar1.dot(T12)]
        ])

        Bres = np.block([
            [B1 + B2.dot(H21), B2.dot(H22)],
            [Bbar1.dot(H11), Bbar2 + Bbar1.dot(H12)]
        ])

        Cres = np.block([
            [C1 + D12.dot(T21), D12.dot(T22)],
            [Dbar21.dot(T11), Cbar2 + Dbar21.dot(T12)]
        ])

        Dres = np.block([
            [D11 + D12.dot(H21), D12.dot(H22)],
            [Dbar21.dot(H11), Dbar22 + Dbar21.dot(H12)]
        ])
        return StateSpace(Ares, Bres, Cres, Dres, dt)

    def minreal(self, tol=0.0):
        """Calculate a minimal realization, removes unobservable and
        uncontrollable states"""
        if self.states:
            try:
                from slycot import tb01pd
                B = empty((self.states, max(self.inputs, self.outputs)))
                B[:, :self.inputs] = self.B
                C = empty((max(self.outputs, self.inputs), self.states))
                C[:self.outputs, :] = self.C
                A, B, C, nr = tb01pd(self.states, self.inputs, self.outputs,
                                     self.A, B, C, tol=tol)
                return StateSpace(A[:nr, :nr], B[:nr, :self.inputs],
                                  C[:self.outputs, :nr], self.D)
            except ImportError:
                raise TypeError("minreal requires slycot tb01pd")
        else:
            return StateSpace(self)

    def returnScipySignalLTI(self, strict=True):
        """Return a list of a list of :class:`scipy.signal.lti` objects.

        For instance,

        >>> out = ssobject.returnScipySignalLTI()
        >>> out[3][5]

        is a :class:`scipy.signal.lti` object corresponding to the transfer
        function from the 6th input to the 4th output.

        Parameters
        ----------
        strict : bool, optional
            True (default):
                The timebase `ssobject.dt` cannot be None; it must
                be continuous (0) or discrete (True or > 0).
            False:
              If `ssobject.dt` is None, continuous time
              :class:`scipy.signal.lti` objects are returned.

        Returns
        -------
        out : list of list of :class:`scipy.signal.StateSpace`
            continuous time (inheriting from :class:`scipy.signal.lti`)
            or discrete time (inheriting from :class:`scipy.signal.dlti`)
            SISO objects
        """
        if strict and self.dt is None:
            raise ValueError("with strict=True, dt cannot be None")

        if self.dt:
            kwdt = {'dt': self.dt}
        else:
            # scipy convention for continuous time lti systems: call without
            # dt keyword argument
            kwdt = {}

        # Preallocate the output.
        out = [[[] for _ in range(self.inputs)] for _ in range(self.outputs)]

        for i in range(self.outputs):
            for j in range(self.inputs):
                out[i][j] = signalStateSpace(asarray(self.A),
                                             asarray(self.B[:, j:j + 1]),
                                             asarray(self.C[i:i + 1, :]),
                                             asarray(self.D[i:i + 1, j:j + 1]),
                                             **kwdt)

        return out

    def append(self, other):
        """Append a second model to the present model.

        The second model is converted to state-space if necessary, inputs and
        outputs are appended and their order is preserved"""
        if not isinstance(other, StateSpace):
            other = _convertToStateSpace(other)

        self.dt = common_timebase(self.dt, other.dt)

        n = self.states + other.states
        m = self.inputs + other.inputs
        p = self.outputs + other.outputs
        A = zeros((n, n))
        B = zeros((n, m))
        C = zeros((p, n))
        D = zeros((p, m))
        A[:self.states, :self.states] = self.A
        A[self.states:, self.states:] = other.A
        B[:self.states, :self.inputs] = self.B
        B[self.states:, self.inputs:] = other.B
        C[:self.outputs, :self.states] = self.C
        C[self.outputs:, self.states:] = other.C
        D[:self.outputs, :self.inputs] = self.D
        D[self.outputs:, self.inputs:] = other.D
        return StateSpace(A, B, C, D, self.dt)

    def __getitem__(self, indices):
        """Array style access"""
        if len(indices) != 2:
            raise IOError('must provide indices of length 2 for state space')
        i = indices[0]
        j = indices[1]
        return StateSpace(self.A, self.B[:, j], self.C[i, :],
                          self.D[i, j], self.dt)

    def sample(self, Ts, method='zoh', alpha=None, prewarp_frequency=None):
        """Convert a continuous time system to discrete time

        Creates a discrete-time system from a continuous-time system by
        sampling.  Multiple methods of conversion are supported.

        Parameters
        ----------
        Ts : float
            Sampling period
        method :  {"gbt", "bilinear", "euler", "backward_diff", "zoh"}
            Which method to use:

            * gbt: generalized bilinear transformation
            * bilinear: Tustin's approximation ("gbt" with alpha=0.5)
            * euler: Euler (or forward differencing) method ("gbt" with
              alpha=0)
            * backward_diff: Backwards differencing ("gbt" with alpha=1.0)
            * zoh: zero-order hold (default)

        alpha : float within [0, 1]
            The generalized bilinear transformation weighting parameter, which
            should only be specified with method="gbt", and is ignored
            otherwise

        prewarp_frequency : float within [0, infinity)
            The frequency [rad/s] at which to match with the input continuous-
            time system's magnitude and phase (the gain=1 crossover frequency,
            for example). Should only be specified with method='bilinear' or
            'gbt' with alpha=0.5 and ignored otherwise.

        Returns
        -------
        sysd : StateSpace
            Discrete time system, with sampling rate Ts

        Notes
        -----
        Uses :func:`scipy.signal.cont2discrete`

        Examples
        --------
        >>> sys = StateSpace(0, 1, 1, 0)
        >>> sysd = sys.sample(0.5, method='bilinear')

        """
        if not self.isctime():
            raise ValueError("System must be continuous time system")

        sys = (self.A, self.B, self.C, self.D)
        if (method == 'bilinear' or (method == 'gbt' and alpha == 0.5)) and \
                prewarp_frequency is not None:
            Twarp = 2 * np.tan(prewarp_frequency * Ts/2)/prewarp_frequency
        else:
            Twarp = Ts
        Ad, Bd, C, D, _ = cont2discrete(sys, Twarp, method, alpha)
        return StateSpace(Ad, Bd, C, D, Ts)

    def dcgain(self):
        """Return the zero-frequency gain

        The zero-frequency gain of a continuous-time state-space
        system is given by:

        .. math: G(0) = - C A^{-1} B + D

        and of a discrete-time state-space system by:

        .. math: G(1) = C (I - A)^{-1} B + D

        Returns
        -------
        gain : ndarray
            An array of shape (outputs,inputs); the array will either
            be the zero-frequency (or DC) gain, or, if the frequency
            response is singular, the array will be filled with np.nan.
        """
        try:
            if self.isctime():
                gain = np.asarray(self.D -
                                  self.C.dot(np.linalg.solve(self.A, self.B)))
            else:
                gain = self.horner(1)
        except LinAlgError:
            # eigenvalue at DC
            gain = np.tile(np.nan, (self.outputs, self.inputs))
        return np.squeeze(gain)

    def is_static_gain(self):
        """True if and only if the system has no dynamics, that is,
        if A and B are zero. """
        return not np.any(self.A) and not np.any(self.B)


# TODO: add discrete time check
def _convertToStateSpace(sys, **kw):
    """Convert a system to state space form (if needed).

    If sys is already a state space, then it is returned.  If sys is a
    transfer function object, then it is converted to a state space and
    returned.  If sys is a scalar, then the number of inputs and outputs can
    be specified manually, as in:

    >>> sys = _convertToStateSpace(3.) # Assumes inputs = outputs = 1
    >>> sys = _convertToStateSpace(1., inputs=3, outputs=2)

    In the latter example, A = B = C = 0 and D = [[1., 1., 1.]
                                                  [1., 1., 1.]].
    """
    from .xferfcn import TransferFunction
    import itertools

    if isinstance(sys, StateSpace):
        if len(kw):
            raise TypeError("If sys is a StateSpace, _convertToStateSpace "
                            "cannot take keywords.")

        # Already a state space system; just return it
        return sys

    elif isinstance(sys, TransferFunction):
        # Make sure the transfer function is proper
        if any([[len(num) for num in col] for col in sys.num] >
               [[len(num) for num in col] for col in sys.den]):
            raise ValueError("Transfer function is non-proper; can't "
                             "convert to StateSpace system.")
        try:
            from slycot import td04ad
            if len(kw):
                raise TypeError("If sys is a TransferFunction, "
                                "_convertToStateSpace cannot take keywords.")

            # Change the numerator and denominator arrays so that the transfer
            # function matrix has a common denominator.
            # matrices are also sized/padded to fit td04ad
            num, den, denorder = sys.minreal()._common_den()

            # transfer function to state space conversion now should work!
            ssout = td04ad('C', sys.inputs, sys.outputs,
                           denorder, den, num, tol=0)

            states = ssout[0]
            return StateSpace(ssout[1][:states, :states],
                              ssout[2][:states, :sys.inputs],
                              ssout[3][:sys.outputs, :states], ssout[4],
                              sys.dt)
        except ImportError:
            # No Slycot.  Scipy tf->ss can't handle MIMO, but static
            # MIMO is an easy special case we can check for here
            maxn = max(max(len(n) for n in nrow)
                       for nrow in sys.num)
            maxd = max(max(len(d) for d in drow)
                       for drow in sys.den)
            if 1 == maxn and 1 == maxd:
                D = empty((sys.outputs, sys.inputs), dtype=float)
                for i, j in itertools.product(range(sys.outputs),
                                              range(sys.inputs)):
                    D[i, j] = sys.num[i][j][0] / sys.den[i][j][0]
                return StateSpace([], [], [], D, sys.dt)
            else:
                if sys.inputs != 1 or sys.outputs != 1:
                    raise TypeError("No support for MIMO without slycot")

                # TODO: do we want to squeeze first and check dimenations?
                # I think this will fail if num and den aren't 1-D after
                # the squeeze
                A, B, C, D = \
                    sp.signal.tf2ss(squeeze(sys.num), squeeze(sys.den))
                return StateSpace(A, B, C, D, sys.dt)

    elif isinstance(sys, (int, float, complex, np.number)):
        if "inputs" in kw:
            inputs = kw["inputs"]
        else:
            inputs = 1
        if "outputs" in kw:
            outputs = kw["outputs"]
        else:
            outputs = 1

        # Generate a simple state space system of the desired dimension
        # The following Doesn't work due to inconsistencies in ltisys:
        #   return StateSpace([[]], [[]], [[]], eye(outputs, inputs))
        return StateSpace(0., zeros((1, inputs)), zeros((outputs, 1)),
                          sys * ones((outputs, inputs)))

    # If this is a matrix, try to create a constant feedthrough
    try:
        D = _ssmatrix(sys)
        return StateSpace([], [], [], D)
    except Exception as e:
        print("Failure to assume argument is matrix-like in"
              " _convertToStateSpace, result %s" % e)

    raise TypeError("Can't convert given type to StateSpace system.")


# TODO: add discrete time option
def _rss_generate(states, inputs, outputs, type):
    """Generate a random state space.

    This does the actual random state space generation expected from rss and
    drss.  type is 'c' for continuous systems and 'd' for discrete systems.

    """

    # Probability of repeating a previous root.
    pRepeat = 0.05
    # Probability of choosing a real root.  Note that when choosing a complex
    # root, the conjugate gets chosen as well.  So the expected proportion of
    # real roots is pReal / (pReal + 2 * (1 - pReal)).
    pReal = 0.6
    # Probability that an element in B or C will not be masked out.
    pBCmask = 0.8
    # Probability that an element in D will not be masked out.
    pDmask = 0.3
    # Probability that D = 0.
    pDzero = 0.5

    # Check for valid input arguments.
    if states < 1 or states % 1:
        raise ValueError("states must be a positive integer.  states = %g." %
                         states)
    if inputs < 1 or inputs % 1:
        raise ValueError("inputs must be a positive integer.  inputs = %g." %
                         inputs)
    if outputs < 1 or outputs % 1:
        raise ValueError("outputs must be a positive integer.  outputs = %g." %
                         outputs)

    # Make some poles for A.  Preallocate a complex array.
    poles = zeros(states) + zeros(states) * 0.j
    i = 0

    while i < states:
        if rand() < pRepeat and i != 0 and i != states - 1:
            # Small chance of copying poles, if we're not at the first or last
            # element.
            if poles[i-1].imag == 0:
                # Copy previous real pole.
                poles[i] = poles[i-1]
                i += 1
            else:
                # Copy previous complex conjugate pair of poles.
                poles[i:i+2] = poles[i-2:i]
                i += 2
        elif rand() < pReal or i == states - 1:
            # No-oscillation pole.
            if type == 'c':
                poles[i] = -exp(randn()) + 0.j
            elif type == 'd':
                poles[i] = 2. * rand() - 1.
            i += 1
        else:
            # Complex conjugate pair of oscillating poles.
            if type == 'c':
                poles[i] = complex(-exp(randn()), 3. * exp(randn()))
            elif type == 'd':
                mag = rand()
                phase = 2. * math.pi * rand()
                poles[i] = complex(mag * cos(phase), mag * sin(phase))
            poles[i+1] = complex(poles[i].real, -poles[i].imag)
            i += 2

    # Now put the poles in A as real blocks on the diagonal.
    A = zeros((states, states))
    i = 0
    while i < states:
        if poles[i].imag == 0:
            A[i, i] = poles[i].real
            i += 1
        else:
            A[i, i] = A[i+1, i+1] = poles[i].real
            A[i, i+1] = poles[i].imag
            A[i+1, i] = -poles[i].imag
            i += 2
    # Finally, apply a transformation so that A is not block-diagonal.
    while True:
        T = randn(states, states)
        try:
            A = dot(solve(T, A), T)  # A = T \ A * T
            break
        except LinAlgError:
            # In the unlikely event that T is rank-deficient, iterate again.
            pass

    # Make the remaining matrices.
    B = randn(states, inputs)
    C = randn(outputs, states)
    D = randn(outputs, inputs)

    # Make masks to zero out some of the elements.
    while True:
        Bmask = rand(states, inputs) < pBCmask
        if any(Bmask):  # Retry if we get all zeros.
            break
    while True:
        Cmask = rand(outputs, states) < pBCmask
        if any(Cmask):  # Retry if we get all zeros.
            break
    if rand() < pDzero:
        Dmask = zeros((outputs, inputs))
    else:
        Dmask = rand(outputs, inputs) < pDmask

    # Apply masks.
    B = B * Bmask
    C = C * Cmask
    D = D * Dmask

    return StateSpace(A, B, C, D)


# Convert a MIMO system to a SISO system
# TODO: add discrete time check
def _mimo2siso(sys, input, output, warn_conversion=False):
    # pylint: disable=W0622
    """
    Convert a MIMO system to a SISO system. (Convert a system with multiple
    inputs and/or outputs, to a system with a single input and output.)

    The input and output that are used in the SISO system can be selected
    with the parameters ``input`` and ``output``. All other inputs are set
    to 0, all other outputs are ignored.

    If ``sys`` is already a SISO system, it will be returned unaltered.

    Parameters
    ----------
    sys : StateSpace
        Linear (MIMO) system that should be converted.
    input : int
        Index of the input that will become the SISO system's only input.
    output : int
        Index of the output that will become the SISO system's only output.
    warn_conversion : bool, optional
        If `True`, print a message when sys is a MIMO system,
        warning that a conversion will take place.  Default is False.

    Returns
    sys : StateSpace
        The converted (SISO) system.
    """
    if not (isinstance(input, int) and isinstance(output, int)):
        raise TypeError("Parameters ``input`` and ``output`` must both "
                        "be integer numbers.")
    if not (0 <= input < sys.inputs):
        raise ValueError("Selected input does not exist. "
                         "Selected input: {sel}, "
                         "number of system inputs: {ext}."
                         .format(sel=input, ext=sys.inputs))
    if not (0 <= output < sys.outputs):
        raise ValueError("Selected output does not exist. "
                         "Selected output: {sel}, "
                         "number of system outputs: {ext}."
                         .format(sel=output, ext=sys.outputs))
    # Convert sys to SISO if necessary
    if sys.inputs > 1 or sys.outputs > 1:
        if warn_conversion:
            warn("Converting MIMO system to SISO system. "
                 "Only input {i} and output {o} are used."
                 .format(i=input, o=output))
        # $X = A*X + B*U
        #  Y = C*X + D*U
        new_B = sys.B[:, input]
        new_C = sys.C[output, :]
        new_D = sys.D[output, input]
        sys = StateSpace(sys.A, new_B, new_C, new_D, sys.dt)

    return sys


def _mimo2simo(sys, input, warn_conversion=False):
    # pylint: disable=W0622
    """
    Convert a MIMO system to a SIMO system. (Convert a system with multiple
    inputs and/or outputs, to a system with a single input but possibly
    multiple outputs.)

    The input that is used in the SIMO system can be selected with the
    parameter ``input``. All other inputs are set to 0, all other
    outputs are ignored.

    If ``sys`` is already a SIMO system, it will be returned unaltered.

    Parameters
    ----------
    sys: StateSpace
        Linear (MIMO) system that should be converted.
    input: int
        Index of the input that will become the SIMO system's only input.
    warn_conversion: bool
        If True: print a warning message when sys is a MIMO system.
        Warn that a conversion will take place.

    Returns
    -------
    sys: StateSpace
        The converted (SIMO) system.
    """
    if not (isinstance(input, int)):
        raise TypeError("Parameter ``input`` be an integer number.")
    if not (0 <= input < sys.inputs):
        raise ValueError("Selected input does not exist. "
                         "Selected input: {sel}, "
                         "number of system inputs: {ext}."
                         .format(sel=input, ext=sys.inputs))
    # Convert sys to SISO if necessary
    if sys.inputs > 1:
        if warn_conversion:
            warn("Converting MIMO system to SIMO system. "
                 "Only input {i} is used." .format(i=input))
        # $X = A*X + B*U
        #  Y = C*X + D*U
        new_B = sys.B[:, input:input+1]
        new_D = sys.D[:, input:input+1]
        sys = StateSpace(sys.A, new_B, sys.C, new_D, sys.dt)

    return sys

def ss(*args, **kwargs):
    """ss(A, B, C, D[, dt])

    Create a state space system.

    The function accepts either 1, 4 or 5 parameters:

    ``ss(sys)``
        Convert a linear system into space system form. Always creates a
        new system, even if sys is already a StateSpace object.

    ``ss(A, B, C, D)``
        Create a state space system from the matrices of its state and
        output equations:

        .. math::
            \\dot x = A \\cdot x + B \\cdot u

            y = C \\cdot x + D \\cdot u

    ``ss(A, B, C, D, dt)``
        Create a discrete-time state space system from the matrices of
        its state and output equations:

        .. math::
            x[k+1] = A \\cdot x[k] + B \\cdot u[k]

            y[k] = C \\cdot x[k] + D \\cdot u[ki]

        The matrices can be given as *array like* data types or strings.
        Everything that the constructor of :class:`numpy.matrix` accepts is
        permissible here too.

    Parameters
    ----------
    sys: StateSpace or TransferFunction
        A linear system
    A: array_like or string
        System matrix
    B: array_like or string
        Control matrix
    C: array_like or string
        Output matrix
    D: array_like or string
        Feed forward matrix
    dt: If present, specifies the timebase of the system

    Returns
    -------
    out: :class:`StateSpace`
        The new linear system

    Raises
    ------
    ValueError
        if matrix sizes are not self-consistent

    See Also
    --------
    StateSpace
    tf
    ss2tf
    tf2ss

    Examples
    --------
    >>> # Create a StateSpace object from four "matrices".
    >>> sys1 = ss("1. -2; 3. -4", "5.; 7", "6. 8", "9.")

    >>> # Convert a TransferFunction to a StateSpace object.
    >>> sys_tf = tf([2.], [1., 3])
    >>> sys2 = ss(sys_tf)

    """

    if len(args) == 4 or len(args) == 5:
        return StateSpace(*args, **kwargs)
    elif len(args) == 1:
        from .xferfcn import TransferFunction
        sys = args[0]
        if isinstance(sys, StateSpace):
            return deepcopy(sys)
        elif isinstance(sys, TransferFunction):
            return tf2ss(sys)
        else:
            raise TypeError("ss(sys): sys must be a StateSpace or "
                            "TransferFunction object.  It is %s." % type(sys))
    else:
        raise ValueError("Needs 1, 4, or 5 arguments; received %i." % len(args))


def tf2ss(*args):
    """tf2ss(sys)

    Transform a transfer function to a state space system.

    The function accepts either 1 or 2 parameters:

    ``tf2ss(sys)``
        Convert a linear system into transfer function form. Always creates
        a new system, even if sys is already a TransferFunction object.

    ``tf2ss(num, den)``
        Create a transfer function system from its numerator and denominator
        polynomial coefficients.

        For details see: :func:`tf`

    Parameters
    ----------
    sys : LTI (StateSpace or TransferFunction)
        A linear system
    num : array_like, or list of list of array_like
        Polynomial coefficients of the numerator
    den : array_like, or list of list of array_like
        Polynomial coefficients of the denominator

    Returns
    -------
    out : StateSpace
        New linear system in state space form

    Raises
    ------
    ValueError
        if `num` and `den` have invalid or unequal dimensions, or if an
        invalid number of arguments is passed in
    TypeError
        if `num` or `den` are of incorrect type, or if sys is not a
        TransferFunction object

    See Also
    --------
    ss
    tf
    ss2tf

    Examples
    --------
    >>> num = [[[1., 2.], [3., 4.]], [[5., 6.], [7., 8.]]]
    >>> den = [[[9., 8., 7.], [6., 5., 4.]], [[3., 2., 1.], [-1., -2., -3.]]]
    >>> sys1 = tf2ss(num, den)

    >>> sys_tf = tf(num, den)
    >>> sys2 = tf2ss(sys_tf)

    """

    from .xferfcn import TransferFunction
    if len(args) == 2 or len(args) == 3:
        # Assume we were given the num, den
        return _convertToStateSpace(TransferFunction(*args))

    elif len(args) == 1:
        sys = args[0]
        if not isinstance(sys, TransferFunction):
            raise TypeError("tf2ss(sys): sys must be a TransferFunction "
                            "object.")
        return _convertToStateSpace(sys)
    else:
        raise ValueError("Needs 1 or 2 arguments; received %i." % len(args))


def rss(states=1, outputs=1, inputs=1):
    """
    Create a stable *continuous* random state space object.

    Parameters
    ----------
    states : integer
        Number of state variables
    inputs : integer
        Number of system inputs
    outputs : integer
        Number of system outputs

    Returns
    -------
    sys : StateSpace
        The randomly created linear system

    Raises
    ------
    ValueError
        if any input is not a positive integer

    See Also
    --------
    drss

    Notes
    -----
    If the number of states, inputs, or outputs is not specified, then the
    missing numbers are assumed to be 1.  The poles of the returned system
    will always have a negative real part.

    """

    return _rss_generate(states, inputs, outputs, 'c')


def drss(states=1, outputs=1, inputs=1):
    """
    Create a stable *discrete* random state space object.

    Parameters
    ----------
    states : integer
        Number of state variables
    inputs : integer
        Number of system inputs
    outputs : integer
        Number of system outputs

    Returns
    -------
    sys : StateSpace
        The randomly created linear system

    Raises
    ------
    ValueError
        if any input is not a positive integer

    See Also
    --------
    rss

    Notes
    -----
    If the number of states, inputs, or outputs is not specified, then the
    missing numbers are assumed to be 1.  The poles of the returned system
    will always have a magnitude less than 1.

    """

    return _rss_generate(states, inputs, outputs, 'd')


def ssdata(sys):
    """
    Return state space data objects for a system

    Parameters
    ----------
    sys : LTI (StateSpace, or TransferFunction)
        LTI system whose data will be returned

    Returns
    -------
    (A, B, C, D): list of matrices
        State space data for the system
    """
    ss = _convertToStateSpace(sys)
    return ss.A, ss.B, ss.C, ss.D<|MERGE_RESOLUTION|>--- conflicted
+++ resolved
@@ -216,12 +216,7 @@
     # Allow ndarray * StateSpace to give StateSpace._rmul_() priority
     __array_priority__ = 11     # override ndarray and matrix types
 
-<<<<<<< HEAD
-    def __init__(self, *args, **kw):
-=======
-
     def __init__(self, *args, **kwargs):
->>>>>>> d1502f46
         """
         StateSpace(A, B, C, D[, dt])
 
@@ -252,21 +247,13 @@
             C = args[0].C
             D = args[0].D
         else:
-<<<<<<< HEAD
             raise ValueError(
-                    "Needs 1 or 4 arguments; received %i." % len(args))
+                "Expected 1, 4, or 5 arguments; received %i." % len(args))
 
         # Process keyword arguments
-        remove_useless = kw.get(
+        remove_useless = kwargs.get(
             'remove_useless',
             config.defaults['statesp.remove_useless_states'])
-=======
-            raise ValueError("Expected 1, 4, or 5 arguments; received %i." % len(args))
-
-        # Process keyword arguments
-        remove_useless = kwargs.get('remove_useless',
-                                    config.defaults['statesp.remove_useless_states'])
->>>>>>> d1502f46
 
         # Convert all matrices to standard form
         A = _ssmatrix(A)
@@ -595,21 +582,8 @@
             # Check to make sure the dimensions are OK
             if self.inputs != other.outputs:
                 raise ValueError("C = A * B: A has %i column(s) (input(s)), \
-<<<<<<< HEAD
-but B has %i row(s)\n(output(s))." % (self.inputs, other.outputs))
-
-            # Figure out the sampling time to use
-            if (self.dt is None and other.dt is not None):
-                dt = other.dt       # use dt from second argument
-            elif (other.dt is None and self.dt is not None) or \
-                    (timebaseEqual(self, other)):
-                dt = self.dt        # use dt from first argument
-            else:
-                raise ValueError("Systems have different sampling times")
-=======
                     but B has %i row(s)\n(output(s))." % (self.inputs, other.outputs))
             dt = common_timebase(self.dt, other.dt)
->>>>>>> d1502f46
 
             # Concatenate the various arrays
             A = concatenate(
@@ -844,24 +818,9 @@
 
         # Check to make sure the dimensions are OK
         if (self.inputs != other.outputs) or (self.outputs != other.inputs):
-<<<<<<< HEAD
-            raise ValueError(
-                "State space systems don't have compatible inputs/outputs "
-                "for feedback.")
-
-        # Figure out the sampling time to use
-        if self.dt is None and other.dt is not None:
-            dt = other.dt       # use dt from second argument
-        elif other.dt is None and self.dt is not None \
-             or timebaseEqual(self, other):
-            dt = self.dt        # use dt from first argument
-        else:
-            raise ValueError("Systems have different sampling times")
-=======
-                raise ValueError("State space systems don't have compatible inputs/outputs for "
-                                 "feedback.")
+            raise ValueError("State space systems don't have compatible "
+                             "inputs/outputs for feedback.")
         dt = common_timebase(self.dt, other.dt)
->>>>>>> d1502f46
 
         A1 = self.A
         B1 = self.B
@@ -932,18 +891,7 @@
         # dimension check
         # TODO
 
-<<<<<<< HEAD
-        # Figure out the sampling time to use
-        if (self.dt is None and other.dt is not None):
-            dt = other.dt       # use dt from second argument
-        elif (other.dt is None and self.dt is not None) or \
-                timebaseEqual(self, other):
-            dt = self.dt        # use dt from first argument
-        else:
-            raise ValueError("Systems have different time bases")
-=======
         dt = common_timebase(self.dt, other.dt)
->>>>>>> d1502f46
 
         # submatrices
         A = self.A
