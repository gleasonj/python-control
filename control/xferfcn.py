--- conflicted
+++ resolved
@@ -211,14 +211,8 @@
         continuous-time systems and `z` for discrete-time systems. 
 
         To evaluate at a frequency omega in radians per second, enter 
-<<<<<<< HEAD
-        ``x = omega * 1j``, for continuous-time systems, or 
-        ``x = exp(1j * omega * dt)`` for discrete-time systems. Or use 
-        :meth:`TransferFunction.frequency_response`. 
-=======
         ``x = omega*1j``, for continuous-time systems, or ``x = exp(1j*omega*dt)``
         for discrete-time systems.
->>>>>>> 5caffa41
 
         Parameters
         ----------
